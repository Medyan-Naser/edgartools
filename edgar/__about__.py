--- conflicted
+++ resolved
@@ -1,8 +1,4 @@
 # SPDX-FileCopyrightText: 2022-present Dwight Gunning <dgunning@gmail.com>
 #
 # SPDX-License-Identifier: MIT
-<<<<<<< HEAD
-__version__ = '3.15.1'
-=======
-__version__ = '4.0.0-alpha.2'
->>>>>>> d9c45186
+__version__ = '4.0.0-alpha.2'